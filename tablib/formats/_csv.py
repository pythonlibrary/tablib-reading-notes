# -*- coding: utf-8 -*-

""" Tablib - *SV Support.
"""

from tablib.compat import is_py3, csv, StringIO


title = 'csv'
extensions = ('csv',)


DEFAULT_ENCODING = 'utf-8'
DEFAULT_DELIMITER = ','


def export_set(dataset, delimiter=DEFAULT_DELIMITER):
    """Returns CSV representation of Dataset."""
    stream = StringIO()

    if is_py3:
        _csv = csv.writer(stream, delimiter=delimiter)
    else:
        _csv = csv.writer(stream, delimiter=delimiter, encoding=DEFAULT_ENCODING)

    for row in dataset._package(dicts=False):
        _csv.writerow(row)

    return stream.getvalue()


def import_set(dset, in_stream, headers=True, delimiter=DEFAULT_DELIMITER):
    """Returns dataset from CSV stream."""

    dset.wipe()

    if is_py3:
<<<<<<< HEAD
        rows = csv.reader(StringIO(in_stream))
    else:
        rows = csv.reader(StringIO(in_stream), encoding=DEFAULT_ENCODING)
=======
        rows = csv.reader(in_stream.splitlines(), delimiter=delimiter)
    else:
        rows = csv.reader(in_stream.splitlines(), delimiter=delimiter, encoding=DEFAULT_ENCODING)
>>>>>>> 70716fdd
    for i, row in enumerate(rows):

        if (i == 0) and (headers):
            dset.headers = row
        else:
            dset.append(row)


def detect(stream, delimiter=DEFAULT_DELIMITER):
    """Returns True if given stream is valid CSV."""
    try:
        csv.Sniffer().sniff(stream, delimiters=delimiter)
        return True
    except (csv.Error, TypeError):
        return False<|MERGE_RESOLUTION|>--- conflicted
+++ resolved
@@ -35,15 +35,9 @@
     dset.wipe()
 
     if is_py3:
-<<<<<<< HEAD
-        rows = csv.reader(StringIO(in_stream))
-    else:
-        rows = csv.reader(StringIO(in_stream), encoding=DEFAULT_ENCODING)
-=======
         rows = csv.reader(in_stream.splitlines(), delimiter=delimiter)
     else:
         rows = csv.reader(in_stream.splitlines(), delimiter=delimiter, encoding=DEFAULT_ENCODING)
->>>>>>> 70716fdd
     for i, row in enumerate(rows):
 
         if (i == 0) and (headers):
