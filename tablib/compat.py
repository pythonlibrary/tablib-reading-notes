--- conflicted
+++ resolved
@@ -22,15 +22,10 @@
 
 if is_py3:
     from io import BytesIO
-    from io import StringIO
     import tablib.packages.xlwt3 as xlwt
     from tablib.packages import markup3 as markup
     from tablib.packages import openpyxl3 as openpyxl
-<<<<<<< HEAD
-    import csv
-=======
     from tablib.packages.odf3 import opendocument, style, text, table
->>>>>>> cceb41af
 
     # py3 mappings
 
@@ -45,10 +40,6 @@
     from tablib.packages import markup
     from itertools import ifilter
     from tablib.packages import openpyxl
-<<<<<<< HEAD
-    import tablib.packages.unicodecsv as csv
-=======
     from tablib.packages.odf import opendocument, style, text, table
->>>>>>> cceb41af
 
     unicode = unicode