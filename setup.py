#!/usr/bin/env python
# -*- coding: utf-8 -*-

import os
import re
import sys

try:
    from setuptools import setup
except ImportError:
    from distutils.core import setup

if sys.argv[-1] == 'publish':
    os.system("python setup.py sdist upload")
    sys.exit()


if sys.argv[-1] == 'test':
    try:
        __import__('py')
    except ImportError:
        print('py.test required.')
        sys.exit(1)

    errors = os.system('py.test test_tablib.py')
    sys.exit(bool(errors))

packages = [
    'tablib', 'tablib.formats',
    'tablib.packages',
    'tablib.packages.dbfpy',
    'tablib.packages.dbfpy3'
]

install = [
    'odfpy',
<<<<<<< HEAD
    'openpyxl',
    'backports.csv',
=======
    'openpyxl>=2.4.0',
    'unicodecsv',
>>>>>>> dc24fda4
    'xlrd',
    'xlwt',
    'pyyaml',
]


with open('tablib/core.py', 'r') as fd:
    version = re.search(r'^__version__\s*=\s*[\'"]([^\'"]*)[\'"]',
                        fd.read(), re.MULTILINE).group(1)

setup(
    name='tablib',
    version=version,
    description='Format agnostic tabular data library (XLS, JSON, YAML, CSV)',
    long_description=(open('README.rst').read() + '\n\n' +
        open('HISTORY.rst').read()),
    author='Kenneth Reitz',
    author_email='me@kennethreitz.org',
    url='http://python-tablib.org',
    packages=packages,
    license='MIT',
    classifiers=[
        'Development Status :: 5 - Production/Stable',
        'Intended Audience :: Developers',
        'Natural Language :: English',
        'License :: OSI Approved :: MIT License',
        'Programming Language :: Python',
        'Programming Language :: Python :: 2.7',
        'Programming Language :: Python :: 3.4',
        'Programming Language :: Python :: 3.5',
        'Programming Language :: Python :: 3.6',
    ],
    tests_require=['pytest'],
    install_requires=install,
    extras_require={
        'pandas': ['pandas'],
    },
)<|MERGE_RESOLUTION|>--- conflicted
+++ resolved
@@ -34,13 +34,8 @@
 
 install = [
     'odfpy',
-<<<<<<< HEAD
-    'openpyxl',
+    'openpyxl>=2.4.0',
     'backports.csv',
-=======
-    'openpyxl>=2.4.0',
-    'unicodecsv',
->>>>>>> dc24fda4
     'xlrd',
     'xlwt',
     'pyyaml',
