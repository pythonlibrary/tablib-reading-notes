#!/usr/bin/env python
# -*- coding: utf-8 -*-

import os
import sys

from distutils.core import setup


def publish():
	"""Publish to PyPi"""
	os.system("python setup.py sdist upload")

if sys.argv[-1] == "publish":
	publish()
	sys.exit()

setup(
	name='tablib',
	version='0.8.1',
	description='Format agnostic tabular data library (XLS, JSON, YAML, CSV)',
	long_description=open('README.rst').read() + '\n\n' +
	                 open('HISTORY.rst').read(),
	author='Kenneth Reitz',
	author_email='me@kennethreitz.com',
	url='http://github.com/kennethreitz/tablib',
<<<<<<< HEAD
	packages=['tablib'],
	install_requires=['xlwt', 'simplejson', 'PyYAML', 'argue'],
=======
	packages=['tablib'm 'tablib.formats'],
	install_requires=['xlwt', 'simplejson', 'PyYAML'],
>>>>>>> 5ba92b0f
	license='MIT',
	classifiers=(
		'Development Status :: 4 - Beta',
		'License :: OSI Approved :: MIT License',
		'Programming Language :: Python',
        # 'Programming Language :: Python :: 2.5',
        'Programming Language :: Python :: 2.6',
		'Programming Language :: Python :: 2.7',
	),
    entry_points={
      'console_scripts': [
          'tabbed = tablib.cli:start',
      ],
    }
)<|MERGE_RESOLUTION|>--- conflicted
+++ resolved
@@ -17,20 +17,15 @@
 
 setup(
 	name='tablib',
-	version='0.8.1',
+	version='0.8.0',
 	description='Format agnostic tabular data library (XLS, JSON, YAML, CSV)',
 	long_description=open('README.rst').read() + '\n\n' +
 	                 open('HISTORY.rst').read(),
 	author='Kenneth Reitz',
 	author_email='me@kennethreitz.com',
 	url='http://github.com/kennethreitz/tablib',
-<<<<<<< HEAD
-	packages=['tablib'],
-	install_requires=['xlwt', 'simplejson', 'PyYAML', 'argue'],
-=======
 	packages=['tablib'm 'tablib.formats'],
 	install_requires=['xlwt', 'simplejson', 'PyYAML'],
->>>>>>> 5ba92b0f
 	license='MIT',
 	classifiers=(
 		'Development Status :: 4 - Beta',
