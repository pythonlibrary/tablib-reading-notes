Tablib is written and maintained by Kenneth Reitz and
various contributors:

Development Lead
````````````````

- Kenneth Reitz <me@kennethreitz.org>


Core Contributors
`````````````````

- Iuri de Silvio <iurisilvio@gmail.com>

Patches and Suggestions
```````````````````````

- Luke Lee
- Josh Ourisman
- Luca Beltrame
- Benjamin Wohlwend
- Erik Youngren
- Mark Rogers
- Mark Walling
- Mike Waldner
- Joel Friedly
- Jakub Janoszek
- Marc Abramowitz
- Alex Gaynor
- James Douglass
- Tommy Anthony
<<<<<<< HEAD
- Marco Dallagiacoma
=======
- Mathias Loesch
>>>>>>> 79dc4524
<|MERGE_RESOLUTION|>--- conflicted
+++ resolved
@@ -29,8 +29,5 @@
 - Alex Gaynor
 - James Douglass
 - Tommy Anthony
-<<<<<<< HEAD
 - Marco Dallagiacoma
-=======
-- Mathias Loesch
->>>>>>> 79dc4524
+- Mathias Loesch